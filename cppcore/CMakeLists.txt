--- conflicted
+++ resolved
@@ -8,11 +8,7 @@
 option(PB_NATIVE_SIMD "Enable all instruction sets supported by the local machine" ON)
 option(PB_MKL "Use Intel's Math Kernel Library" OFF)
 option(PB_CUDA "Enable compilation of components written in CUDA" OFF)
-<<<<<<< HEAD
 option(PB_CARTESIAN_FLAOT "Use floats for positions" ON)
-set(PB_CPP_STANDARD "-std=c++11" CACHE STRING "Required C++ standard flag")
-=======
->>>>>>> 9a6951aa
 
 add_library(cppcore
     include/compute/eigen3/lanczos.hpp
