--- conflicted
+++ resolved
@@ -1,10 +1,6 @@
 """Package for numerical tight-binding calculations in solid state physics"""
 __title__ = "pybinding"
-<<<<<<< HEAD
 __version__ = "0.9.0.dev"
-=======
-__version__ = "0.8.2"
->>>>>>> 5e32b2a7
 __summary__ = "Package for tight-binding calculations"
 __url__ = "https://github.com/dean0x7d/pybinding"
 
